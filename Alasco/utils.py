--- conflicted
+++ resolved
@@ -6,11 +6,7 @@
 
 class Utils:
 	def __init__(self) -> None:
-<<<<<<< HEAD
-		pass
-=======
 		self.BASE_URL = "https://api.alasco.de/v1/"
->>>>>>> 51d3cfef
 		
 	def printResponse(self, response):
 		responseJSON = response.json()
@@ -69,8 +65,6 @@
 			return df["id"].tolist()
 		except KeyError:
 			raise KeyError("The key 'id' was not found in the DataFrame.")
-<<<<<<< HEAD
-=======
 
 	def _prepare_url_get_contract_documents(self, contract_id:str):
 		url = self.BASE_URL
@@ -85,5 +79,4 @@
 	def _prepare_url_get_invoice_documents(self, invoice_id:str):
 		url = self.BASE_URL
 		url += f"invoices/{invoice_id}/documents/"
-		return url
->>>>>>> 51d3cfef
+		return url